--- conflicted
+++ resolved
@@ -176,41 +176,7 @@
             state_root_hash = hb.root_hash();
         }
 
-<<<<<<< HEAD
-        // Fill Header and Body
-        BlockHeader header;
-        BlockBody body{};
-
-        auto extra_data = from_hex(genesis_json["extraData"].get<std::string>());
-        if (extra_data.has_value()) {
-            header.extra_data = extra_data.value();
-        }
-
-        if (chain_config->seal_engine == SealEngineType::kEthash && genesis_json.contains("mixhash")) {
-            auto mixhash = from_hex(genesis_json["mixhash"].get<std::string>());
-            std::memcpy(header.mix_hash.bytes, mixhash->data(), mixhash->size());
-        }
-        if (genesis_json.contains("nonce")) {
-            auto nonce = from_hex(genesis_json["nonce"].get<std::string>());
-            if (nonce.has_value() && nonce->length() == sizeof(uint64_t)) {  // 0x0 is not passing right now
-                std::memcpy(header.nonce.data(), nonce->data(), nonce->size());
-            }
-        }
-        if (genesis_json.contains("difficulty")) {
-            auto difficulty_str{genesis_json["difficulty"].get<std::string>()};
-            header.difficulty = intx::from_string<intx::uint256>(difficulty_str);
-        }
-
-        header.ommers_hash = kEmptyListHash;
-        header.state_root = state_root_hash;
-        header.transactions_root = kEmptyRoot;
-        header.receipts_root = kEmptyRoot;
-        header.gas_limit = std::stoull(genesis_json["gasLimit"].get<std::string>(), nullptr, 0);
-        header.timestamp = std::stoull(genesis_json["timestamp"].get<std::string>(), nullptr, 0);
-        header.number = 180698823;
-=======
         const BlockHeader header{read_genesis_header(genesis_json, state_root_hash)};
->>>>>>> 464a8096
 
         auto block_hash{header.hash()};
         auto block_hash_key{db::block_key(header.number, block_hash.bytes)};
