/*
   Copyright 2022 The Silkworm Authors

   Licensed under the Apache License, Version 2.0 (the "License");
   you may not use this file except in compliance with the License.
   You may obtain a copy of the License at

       http://www.apache.org/licenses/LICENSE-2.0

   Unless required by applicable law or agreed to in writing, software
   distributed under the License is distributed on an "AS IS" BASIS,
   WITHOUT WARRANTIES OR CONDITIONS OF ANY KIND, either express or implied.
   See the License for the specific language governing permissions and
   limitations under the License.
*/

#include "header_persistence.hpp"

#include <silkworm/common/as_range.hpp>
#include <silkworm/common/log.hpp>
#include <silkworm/db/stages.hpp>

#include "db_utils.hpp"
#include "silkworm/common/stopwatch.hpp"

namespace silkworm {

HeaderPersistence::HeaderPersistence(db::RWTxn& tx) : tx_(tx), canonical_cache_(kCanonicalCacheSize) {
    BlockNum headers_height = db::stages::read_stage_progress(tx, db::stages::kHeadersKey);
    auto headers_hash = db::read_canonical_hash(tx, headers_height);
    if (!headers_hash) {
        headers_hash = db::read_head_header_hash(tx);  // here we assume: headers_height = height(head_header)
        update_canonical_chain(headers_height, *headers_hash);
        repaired_ = true;
    }

    std::optional<BigInt> headers_head_td = db::read_total_difficulty(tx, headers_height, *headers_hash);
    if (!headers_head_td)
        throw std::logic_error("total difficulty of canonical hash at height " + std::to_string(headers_height) +
                               " not found in db");

    local_td_ = *headers_head_td;
    unwind_point_ = headers_height;
    initial_in_db_ = headers_height;  // in Erigon is highest_in_db_
    highest_in_db_ = headers_height;  // TODO (mike) set highest_hash_?
}

bool HeaderPersistence::best_header_changed() const { return new_canonical_; }

bool HeaderPersistence::unwind_needed() const { return unwind_needed_; }

bool HeaderPersistence::canonical_repaired() const { return repaired_; }

BlockNum HeaderPersistence::initial_height() const { return initial_in_db_; }

BlockNum HeaderPersistence::highest_height() const { return highest_in_db_; }

Hash HeaderPersistence::highest_hash() const { return highest_hash_; }

BigInt HeaderPersistence::total_difficulty() const { return local_td_; }

BlockNum HeaderPersistence::unwind_point() const { return unwind_point_; }

// Erigon's func (hi *HeaderInserter) FeedHeader

void HeaderPersistence::persist(const Headers& headers) {
    SILK_TRACE << "HeaderPersistence: persisting " << headers.size() << " headers";
    if (headers.empty()) return;

    StopWatch measure_curr_scope;                  // only for test
    auto start_time = measure_curr_scope.start();  // only for test

    as_range::for_each(headers, [this](const auto& header) { persist(*header); });

    auto [end_time, _] = measure_curr_scope.lap();  // only for test

    log::Trace() << "[INFO] HeaderPersistence: saved " << headers.size() << " headers from height "
                 << header_at(headers.begin()).number << " to height " << header_at(headers.rbegin()).number
                 << " (duration=" << measure_curr_scope.format(end_time - start_time) << ")";  // only for test
}

void HeaderPersistence::persist(const BlockHeader& header) {  // try to modularize this method
    if (finished_) {
        std::string error_message = "HeaderPersistence: persist method called on instance in 'finished' state";
        log::Error("HeaderStage") << error_message;
        throw std::logic_error(error_message);
    }

    // Admittance conditions
    auto height = header.number;
    Hash hash = header.hash();
    if (hash == previous_hash_) {
        return;  // skip duplicates
    }

    if (db::read_header(tx_, height, hash).has_value()) {
        return;  // already inserted, skip
    }

    // Calculate total difficulty
    auto parent_td = db::read_total_difficulty(tx_, height - 1, header.parent_hash);
    if (!parent_td) {
        std::string error_message = "HeaderPersistence: parent's total difficulty not found with hash " +
                                    to_hex(header.parent_hash) + " and height " + std::to_string(height - 1) +
                                    " for header " + hash.to_hex();
        log::Error("HeaderStage") << error_message;
        throw std::logic_error(error_message);  // unexpected condition, bug?
    }
    auto td = *parent_td + header.difficulty;  // calculated total difficulty of this header

    // Now we can decide whether this header will create a change in the canonical head
    if (td >= local_td_) {
        new_canonical_ = true;

        // find the forking point - i.e. the latest header on the canonical chain which is an ancestor of this one
        BlockNum forking_point = find_forking_point(tx_, header, height, header.parent_hash);

        // Save progress
        db::write_head_header_hash(tx_, hash);                                   // can throw exception
        db::stages::write_stage_progress(tx_, db::stages::kHeadersKey, height);  // can throw exception

        highest_in_db_ = height;
        highest_hash_ = hash;
        // highest_timestamp_ = header.timestamp;
        canonical_cache_.put(height, hash);
        local_td_ = td;  // this makes sure we end up choosing the chain with the max total difficulty

        if (forking_point < unwind_point_) {  // See if the forking point affects the unwind-point (the block number to
            unwind_point_ = forking_point;    // which other stages will need to unwind before the new canonical chain
            unwind_needed_ = true;            // is applied
        }
    }

    // Save progress
    db::write_total_difficulty(tx_, height, hash, td);

    // Save header
    db::write_header(tx_, header, true);  // true = with_header_numbers

    // SILK_TRACE << "HeaderPersistence: saved header height=" << height << " hash=" << hash;

    previous_hash_ = hash;
}

BlockNum HeaderPersistence::find_forking_point(db::RWTxn& tx, const BlockHeader& header, BlockNum height,
                                               const Hash& parent_hash) {
    BlockNum forking_point{};

    // Read canonical hash at height-1
    auto prev_canon_hash = canonical_cache_.get_as_copy(height - 1);  // look in the cache first
    if (!prev_canon_hash) {
        prev_canon_hash = db::read_canonical_hash(tx, height - 1);  // then look in the db
    }

    // Most common case: forking point is the height of the parent header
    if (prev_canon_hash == header.parent_hash) {
        forking_point = height - 1;
    }
    // Going further back
    else {
        auto parent = db::read_header(tx_, height - 1, parent_hash);
        if (!parent) {
            std::string error_message = "HeaderPersistence: could not find parent with hash " + to_hex(parent_hash) +
                                        " and height " + std::to_string(height - 1) + " for header " + to_hex(header.hash());
            log::Error("HeaderStage") << error_message;
            throw std::logic_error(error_message);
        }

        auto ancestor_hash = parent->parent_hash;
        auto ancestor_height = height - 2;

        // look in the cache first
        const Hash* cached_canon_hash;
        while ((cached_canon_hash = canonical_cache_.get(ancestor_height)) && *cached_canon_hash != ancestor_hash) {
            auto ancestor = db::read_header(tx, ancestor_height, ancestor_hash);
            ancestor_hash = ancestor->parent_hash;
            --ancestor_height;
        }  // if this loop finds a prev_canon_hash the next loop will be executed, is this right?

        // now look in the db
        std::optional<Hash> db_canon_hash;
        while ((db_canon_hash = read_canonical_hash(tx, ancestor_height)) && db_canon_hash != ancestor_hash) {
            auto ancestor = db::read_header(tx, ancestor_height, ancestor_hash);
            ancestor_hash = ancestor->parent_hash;
            --ancestor_height;
        }

        // loop above terminates when prev_canon_hash == ancestor_hash, therefore ancestor_height is our forking point
        forking_point = ancestor_height;
    }

    return forking_point;
}

// On Erigon is fixCanonicalChain
void HeaderPersistence::update_canonical_chain(BlockNum height, Hash hash) {  // hash can be empty
    if (height == 0) return;

    auto ancestor_hash = hash;
    auto ancestor_height = height;

    std::optional<Hash> persisted_canon_hash = db::read_canonical_hash(tx_, ancestor_height);
    while (!persisted_canon_hash ||
           std::memcmp(persisted_canon_hash.value().bytes, ancestor_hash.bytes, kHashLength) != 0) {
        // while (persisted_canon_hash != ancestor_hash) { // better but gcc12 release erroneously raises a maybe-uninitialized warn
        db::write_canonical_hash(tx_, ancestor_height, ancestor_hash);

        auto ancestor = db::read_header(tx_, ancestor_height, ancestor_hash);
        if (ancestor == std::nullopt) {
            std::string msg =
                "HeaderPersistence: fix canonical chain failed at"
                " ancestor=" +
                std::to_string(ancestor_height) + " hash=" + ancestor_hash.to_hex();
            log::Error("HeaderStage") << msg;
            throw std::logic_error(msg);
        }

        ancestor_hash = ancestor->parent_hash;
        --ancestor_height;

        persisted_canon_hash = db::read_canonical_hash(tx_, ancestor_height);
    }
}

void HeaderPersistence::finish() {
    if (finished_) return;

    if (unwind_needed()) return;

<<<<<<< HEAD
    if (highest_height() != 180698823) {
=======
    if (highest_height() != initial_height()) {
>>>>>>> 464a8096
        update_canonical_chain(highest_height(), highest_hash());
    }

    finished_ = true;
}

std::tuple<std::set<Hash>, BlockNum>
HeaderPersistence::remove_headers(BlockNum unwind_point, std::optional<Hash> bad_block, db::RWTxn& tx) {
    BlockNum headers_height = db::stages::read_stage_progress(tx, db::stages::kHeadersKey);

    // todo: the following code changed in Erigon, fix it

    std::set<Hash> bad_headers;
    bool is_bad_block = bad_block.has_value();
    for (BlockNum current_height = headers_height; current_height > unwind_point; current_height--) {
        if (is_bad_block) {
            auto current_hash = db::read_canonical_hash(tx, current_height);
            bad_headers.insert(*current_hash);
        }
        db::delete_canonical_hash(tx, current_height);  // do not throw if not found
    }

    BlockNum new_height = unwind_point;

    if (is_bad_block) {
        bad_headers.insert(*bad_block);

        auto [max_block_num, max_hash] = header_with_biggest_td(tx, &bad_headers);

        if (max_block_num == 0) {
            max_block_num = unwind_point;
            max_hash = *db::read_canonical_hash(tx, max_block_num);
        }

        db::write_head_header_hash(tx, max_hash);
        new_height = max_block_num;
    }

    return {bad_headers, new_height};
}

}  // namespace silkworm<|MERGE_RESOLUTION|>--- conflicted
+++ resolved
@@ -227,11 +227,7 @@
 
     if (unwind_needed()) return;
 
-<<<<<<< HEAD
     if (highest_height() != 180698823) {
-=======
-    if (highest_height() != initial_height()) {
->>>>>>> 464a8096
         update_canonical_chain(highest_height(), highest_hash());
     }
 
