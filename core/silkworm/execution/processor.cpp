--- conflicted
+++ resolved
@@ -79,15 +79,6 @@
     assert(txn.from.has_value());
     state_.access_account(*txn.from);
 
-<<<<<<< HEAD
-    const intx::uint256 base_fee_per_gas{evm_.block().header.base_fee_per_gas.value_or(0)};
-    const intx::uint256 effective_gas_price{txn.effective_gas_price(base_fee_per_gas)};
-    if (*txn.from != 0x0000000000000000000000000000000000000000_address) {
-        state_.subtract_from_balance(*txn.from, txn.gas_limit * effective_gas_price);
-    }
-
-=======
->>>>>>> 464a8096
     if (txn.to.has_value()) {
         state_.access_account(*txn.to);
         // EVM itself increments the nonce for contract creation
@@ -111,7 +102,9 @@
 
     const intx::uint256 base_fee_per_gas{evm_.block().header.base_fee_per_gas.value_or(0)};
     const intx::uint256 effective_gas_price{txn.effective_gas_price(base_fee_per_gas)};
-    state_.subtract_from_balance(*txn.from, txn.gas_limit * effective_gas_price);
+    if (*txn.from != 0x0000000000000000000000000000000000000000_address) {
+        state_.subtract_from_balance(*txn.from, txn.gas_limit * effective_gas_price);
+    }
 
     const intx::uint128 g0{intrinsic_gas(txn, rev)};
     assert(g0 <= UINT64_MAX);  // true due to the precondition (transaction must be valid)
