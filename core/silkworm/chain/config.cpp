/*
   Copyright 2022 The Silkworm Authors

   Licensed under the Apache License, Version 2.0 (the "License");
   you may not use this file except in compliance with the License.
   You may obtain a copy of the License at

       http://www.apache.org/licenses/LICENSE-2.0

   Unless required by applicable law or agreed to in writing, software
   distributed under the License is distributed on an "AS IS" BASIS,
   WITHOUT WARRANTIES OR CONDITIONS OF ANY KIND, either express or implied.
   See the License for the specific language governing permissions and
   limitations under the License.
*/

#include "config.hpp"

#include <functional>
#include <set>

#include <silkworm/common/as_range.hpp>

namespace silkworm {

static const std::vector<std::pair<std::string, const ChainConfig*>> kKnownChainConfigs{
<<<<<<< HEAD
    {"mainnet", &kMainnetConfig},  //
    {"ropsten", &kRopstenConfig},  //
    {"rinkeby", &kRinkebyConfig},  //
    {"goerli", &kGoerliConfig},    //
    {"telosevmmainnet", &kTelosEVMMainnetConfig}, //
    {"telosevmtestnet", &kTelosEVMTestnetConfig} //
=======
    {"mainnet", &kMainnetConfig},
    {"rinkeby", &kRinkebyConfig},
    {"goerli", &kGoerliConfig},
    {"sepolia", &kSepoliaConfig},
>>>>>>> 464a8096
};

constexpr const char* kTerminalTotalDifficulty{"terminalTotalDifficulty"};
constexpr const char* kTerminalBlockNumber{"terminalBlockNumber"};
constexpr const char* kTerminalBlockHash{"terminalBlockHash"};
constexpr const char* kGenesisHash{"genesisBlockHash"};

static inline void member_to_json(nlohmann::json& json, const std::string& key, const std::optional<uint64_t>& source) {
    if (source.has_value()) {
        json[key] = source.value();
    }
}

static inline void read_json_config_member(const nlohmann::json& json, const std::string& key,
                                           std::optional<uint64_t>& target) {
    if (json.contains(key)) {
        target = json[key].get<uint64_t>();
    }
}

nlohmann::json ChainConfig::to_json() const noexcept {
    nlohmann::json ret;

    ret["chainId"] = chain_id;

    nlohmann::json empty_object(nlohmann::json::value_t::object);
    switch (seal_engine) {
        case silkworm::SealEngineType::kEthash:
            ret.emplace("ethash", empty_object);
            break;
        case silkworm::SealEngineType::kClique:
            ret.emplace("clique", empty_object);
            break;
        case silkworm::SealEngineType::kAuRA:
            ret.emplace("aura", empty_object);
            break;
        default:
            break;
    }

    for (size_t i{0}; i < EVMC_MAX_REVISION; ++i) {
        member_to_json(ret, kJsonForkNames[i], evmc_fork_blocks[i]);
    }

    member_to_json(ret, "daoForkBlock", dao_block);
    member_to_json(ret, "muirGlacierBlock", muir_glacier_block);
    member_to_json(ret, "arrowGlacierBlock", arrow_glacier_block);
    member_to_json(ret, "grayGlacierBlock", gray_glacier_block);
    member_to_json(ret, kTerminalBlockNumber, terminal_block_number);

    if (terminal_total_difficulty.has_value()) {
        // TODO (Andrew) geth probably treats terminalTotalDifficulty as a JSON number
        ret[kTerminalTotalDifficulty] = to_string(*terminal_total_difficulty);
    }

    if (terminal_block_hash.has_value()) {
        ret[kTerminalBlockHash] = to_hex(*terminal_block_hash, /*with_prefix=*/true);
    }

    if (genesis_hash.has_value()) {
        ret[kGenesisHash] = to_hex(*genesis_hash, /*with_prefix=*/true);
    }

    return ret;
}

std::optional<ChainConfig> ChainConfig::from_json(const nlohmann::json& json) noexcept {
    if (json.is_discarded() || !json.contains("chainId") || !json["chainId"].is_number()) {
        return std::nullopt;
    }

    ChainConfig config{};
    config.chain_id = json["chainId"].get<uint64_t>();

    if (json.contains("ethash")) {
        config.seal_engine = SealEngineType::kEthash;
    } else if (json.contains("clique")) {
        config.seal_engine = SealEngineType::kClique;
    } else if (json.contains("aura")) {
        config.seal_engine = SealEngineType::kAuRA;
    } else {
        config.seal_engine = SealEngineType::kNoProof;
    }

    for (size_t i{0}; i < EVMC_MAX_REVISION; ++i) {
        read_json_config_member(json, kJsonForkNames[i], config.evmc_fork_blocks[i]);
    }

    read_json_config_member(json, "daoForkBlock", config.dao_block);
    read_json_config_member(json, "muirGlacierBlock", config.muir_glacier_block);
    read_json_config_member(json, "arrowGlacierBlock", config.arrow_glacier_block);
    read_json_config_member(json, "grayGlacierBlock", config.gray_glacier_block);
    read_json_config_member(json, kTerminalBlockNumber, config.terminal_block_number);

    if (json.contains(kTerminalTotalDifficulty)) {
        // We handle terminalTotalDifficulty serialized both as JSON string *and* as JSON number
        if (json[kTerminalTotalDifficulty].is_string()) {
            /* This is still present to maintain compatibility with previous Silkworm format */
            config.terminal_total_difficulty =
                intx::from_string<intx::uint256>(json[kTerminalTotalDifficulty].get<std::string>());
        } else if (json[kTerminalTotalDifficulty].is_number()) {
            /* This is for compatibility with Erigon that uses a JSON number */
            // nlohmann::json treats JSON numbers that overflow 64-bit unsigned integer as floating-point numbers and
            // intx::uint256 cannot currently be constructed from a floating-point number or string in scientific notation
            config.terminal_total_difficulty =
                from_string_sci<intx::uint256>(json[kTerminalTotalDifficulty].dump().c_str());
        }
    }

    if (json.contains(kTerminalBlockHash)) {
        auto terminal_block_hash_bytes{from_hex(json[kTerminalBlockHash].get<std::string>())};
        if (terminal_block_hash_bytes.has_value()) {
            config.terminal_block_hash = to_bytes32(*terminal_block_hash_bytes);
        }
    }

    /* Note ! genesis_hash is purposely omitted. It must be loaded from db after the
     * effective genesis block has been persisted */

    return config;
}

std::optional<uint64_t> ChainConfig::revision_block(evmc_revision rev) const noexcept {
    if (rev == EVMC_FRONTIER) {
        return 0;
    }
    size_t i{static_cast<size_t>(rev) - 1};
    return evmc_fork_blocks.at(i);
}

void ChainConfig::set_revision_block(evmc_revision rev, std::optional<uint64_t> block) {
    if (rev > 0) {  // Frontier block is always 0
        evmc_fork_blocks[static_cast<size_t>(rev) - 1] = block;
    }
}
std::vector<BlockNum> ChainConfig::distinct_fork_numbers() const {
    std::set<BlockNum> ret;

    for (const auto& block_number : evmc_fork_blocks) {
        (void)ret.insert(block_number.value_or(0));
    }

    (void)ret.insert(dao_block.value_or(0));
    (void)ret.insert(muir_glacier_block.value_or(0));
    (void)ret.insert(arrow_glacier_block.value_or(0));
    (void)ret.insert(gray_glacier_block.value_or(0));

    ret.erase(0);  // Block 0 is not a fork number
    return {ret.cbegin(), ret.cend()};
}

std::ostream& operator<<(std::ostream& out, const ChainConfig& obj) { return out << obj.to_json(); }

std::optional<std::pair<const std::string, const ChainConfig*>> lookup_known_chain(const uint64_t chain_id) noexcept {
    auto it{
        as_range::find_if(kKnownChainConfigs, [&chain_id](const std::pair<std::string, const ChainConfig*>& x) -> bool {
            return x.second->chain_id == chain_id;
        })};

    if (it == kKnownChainConfigs.end()) {
        return std::nullopt;
    }
    return std::make_pair(it->first, it->second);
}

std::optional<std::pair<const std::string, const ChainConfig*>> lookup_known_chain(const std::string_view identifier) noexcept {
    auto it{
        as_range::find_if(kKnownChainConfigs, [&identifier](const std::pair<std::string, const ChainConfig*>& x) -> bool {
            return iequals(x.first, identifier);
        })};

    if (it == kKnownChainConfigs.end()) {
        return std::nullopt;
    }
    return std::make_pair(it->first, it->second);
}

std::map<std::string, uint64_t> get_known_chains_map() noexcept {
    std::map<std::string, uint64_t> ret;
    as_range::for_each(kKnownChainConfigs, [&ret](const std::pair<std::string, const ChainConfig*>& x) -> void {
        ret[x.first] = x.second->chain_id;
    });
    return ret;
}

}  // namespace silkworm<|MERGE_RESOLUTION|>--- conflicted
+++ resolved
@@ -24,19 +24,12 @@
 namespace silkworm {
 
 static const std::vector<std::pair<std::string, const ChainConfig*>> kKnownChainConfigs{
-<<<<<<< HEAD
-    {"mainnet", &kMainnetConfig},  //
-    {"ropsten", &kRopstenConfig},  //
-    {"rinkeby", &kRinkebyConfig},  //
-    {"goerli", &kGoerliConfig},    //
-    {"telosevmmainnet", &kTelosEVMMainnetConfig}, //
-    {"telosevmtestnet", &kTelosEVMTestnetConfig} //
-=======
     {"mainnet", &kMainnetConfig},
     {"rinkeby", &kRinkebyConfig},
     {"goerli", &kGoerliConfig},
     {"sepolia", &kSepoliaConfig},
->>>>>>> 464a8096
+    {"telosevmmainnet", &kTelosEVMMainnetConfig},
+    {"telosevmtestnet", &kTelosEVMTestnetConfig}
 };
 
 constexpr const char* kTerminalTotalDifficulty{"terminalTotalDifficulty"};
