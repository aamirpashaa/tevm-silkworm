/*
   Copyright 2022 The Silkworm Authors

   Licensed under the Apache License, Version 2.0 (the "License");
   you may not use this file except in compliance with the License.
   You may obtain a copy of the License at

       http://www.apache.org/licenses/LICENSE-2.0

   Unless required by applicable law or agreed to in writing, software
   distributed under the License is distributed on an "AS IS" BASIS,
   WITHOUT WARRANTIES OR CONDITIONS OF ANY KIND, either express or implied.
   See the License for the specific language governing permissions and
   limitations under the License.
*/

#include "genesis.hpp"

#include <cassert>
#include <stdexcept>

#include <silkworm/common/assert.hpp>
#include <silkworm/common/cast.hpp>

#include "config.hpp"
#include "protocol_param.hpp"

extern const char* genesis_mainnet_data();
extern size_t sizeof_genesis_mainnet_data();

extern const char* genesis_goerli_data();
extern size_t sizeof_genesis_goerli_data();

extern const char* genesis_rinkeby_data();
extern size_t sizeof_genesis_rinkeby_data();

<<<<<<< HEAD
extern const char* genesis_telosevmmainnet_data();
extern size_t sizeof_genesis_telosevmmainnet_data();

extern const char* genesis_telosevmtestnet_data();
extern size_t sizeof_genesis_telosevmtestnet_data();
=======
extern const char* genesis_sepolia_data();
extern size_t sizeof_genesis_sepolia_data();
>>>>>>> 464a8096

namespace silkworm {

std::string read_genesis_data(uint64_t chain_id) {
    switch (chain_id) {
        case kMainnetConfig.chain_id:
            assert(sizeof_genesis_mainnet_data() != 0);
            return std::string(genesis_mainnet_data(), sizeof_genesis_mainnet_data());
        case kRinkebyConfig.chain_id:
            assert(sizeof_genesis_rinkeby_data() != 0);
            return std::string(genesis_rinkeby_data(), sizeof_genesis_rinkeby_data());
        case kGoerliConfig.chain_id:
            assert(sizeof_genesis_goerli_data() != 0);
<<<<<<< HEAD
            ret.assign(genesis_goerli_data(), sizeof_genesis_goerli_data());
            break;
        case 40:
            assert(sizeof_genesis_telosevmmainnet_data() != 0);
            ret.assign(genesis_telosevmmainnet_data(), sizeof_genesis_telosevmmainnet_data());
            break;
        case 41:
            assert(sizeof_genesis_telosevmtestnet_data() != 0);
            ret.assign(genesis_telosevmtestnet_data(), sizeof_genesis_telosevmtestnet_data());
            break;
=======
            return std::string(genesis_goerli_data(), sizeof_genesis_goerli_data());
        case kSepoliaConfig.chain_id:
            assert(sizeof_genesis_sepolia_data() != 0);
            return std::string(genesis_sepolia_data(), sizeof_genesis_sepolia_data());
>>>>>>> 464a8096
        default:
            return "{";  // <- Won't be lately parsed as valid json value
    }
}

BlockHeader read_genesis_header(const nlohmann::json& genesis_json, const evmc::bytes32& state_root) {
    BlockHeader header;

    if (genesis_json.contains("extraData")) {
        const std::string extra_data_str{genesis_json["extraData"].get<std::string>()};
        if (has_hex_prefix(extra_data_str)) {
            const std::optional<Bytes> extra_data_hex{from_hex(extra_data_str)};
            SILKWORM_ASSERT(extra_data_hex.has_value());
            header.extra_data = *extra_data_hex;
        } else {
            header.extra_data = string_view_to_byte_view(extra_data_str);
        }
    }
    if (genesis_json.contains("mixHash")) {
        const std::optional<Bytes> mix_hash{from_hex(genesis_json["mixHash"].get<std::string>())};
        SILKWORM_ASSERT(mix_hash.has_value());
        std::memcpy(header.mix_hash.bytes, mix_hash->data(), mix_hash->size());
    }
    if (genesis_json.contains("nonce")) {
        const uint64_t nonce{std::stoull(genesis_json["nonce"].get<std::string>(), nullptr, 0)};
        endian::store_big_u64(header.nonce.data(), nonce);
    }
    if (genesis_json.contains("difficulty")) {
        const auto difficulty_str{genesis_json["difficulty"].get<std::string>()};
        header.difficulty = intx::from_string<intx::uint256>(difficulty_str);
    }

    header.ommers_hash = kEmptyListHash;
    header.state_root = state_root;
    header.transactions_root = kEmptyRoot;
    header.receipts_root = kEmptyRoot;
    header.gas_limit = std::stoull(genesis_json["gasLimit"].get<std::string>(), nullptr, 0);
    header.timestamp = std::stoull(genesis_json["timestamp"].get<std::string>(), nullptr, 0);

    const std::optional<ChainConfig> chain_config{ChainConfig::from_json(genesis_json["config"])};
    SILKWORM_ASSERT(chain_config.has_value());
    if (chain_config->revision(0) >= EVMC_LONDON) {
        header.base_fee_per_gas = param::kInitialBaseFee;
    }

    return header;
}

}  // namespace silkworm<|MERGE_RESOLUTION|>--- conflicted
+++ resolved
@@ -34,16 +34,14 @@
 extern const char* genesis_rinkeby_data();
 extern size_t sizeof_genesis_rinkeby_data();
 
-<<<<<<< HEAD
+extern const char* genesis_sepolia_data();
+extern size_t sizeof_genesis_sepolia_data();
+
 extern const char* genesis_telosevmmainnet_data();
 extern size_t sizeof_genesis_telosevmmainnet_data();
 
 extern const char* genesis_telosevmtestnet_data();
 extern size_t sizeof_genesis_telosevmtestnet_data();
-=======
-extern const char* genesis_sepolia_data();
-extern size_t sizeof_genesis_sepolia_data();
->>>>>>> 464a8096
 
 namespace silkworm {
 
@@ -57,23 +55,16 @@
             return std::string(genesis_rinkeby_data(), sizeof_genesis_rinkeby_data());
         case kGoerliConfig.chain_id:
             assert(sizeof_genesis_goerli_data() != 0);
-<<<<<<< HEAD
-            ret.assign(genesis_goerli_data(), sizeof_genesis_goerli_data());
-            break;
-        case 40:
-            assert(sizeof_genesis_telosevmmainnet_data() != 0);
-            ret.assign(genesis_telosevmmainnet_data(), sizeof_genesis_telosevmmainnet_data());
-            break;
-        case 41:
-            assert(sizeof_genesis_telosevmtestnet_data() != 0);
-            ret.assign(genesis_telosevmtestnet_data(), sizeof_genesis_telosevmtestnet_data());
-            break;
-=======
             return std::string(genesis_goerli_data(), sizeof_genesis_goerli_data());
         case kSepoliaConfig.chain_id:
             assert(sizeof_genesis_sepolia_data() != 0);
             return std::string(genesis_sepolia_data(), sizeof_genesis_sepolia_data());
->>>>>>> 464a8096
+        case kTelosEVMMainnetConfig.chain_id:
+            assert(sizeof_genesis_telosevmmainnet_data() != 0);
+            return std::string(genesis_telosevmmainnet_data(), sizeof_genesis_telosevmmainnet_data());
+        case kTelosEVMTestnetConfig.chain_id:
+            assert(sizeof_genesis_telosevmtestnet_data() != 0);
+            return std::string(genesis_telosevmtestnet_data(), sizeof_genesis_telosevmtestnet_data());
         default:
             return "{";  // <- Won't be lately parsed as valid json value
     }
@@ -105,6 +96,10 @@
         const auto difficulty_str{genesis_json["difficulty"].get<std::string>()};
         header.difficulty = intx::from_string<intx::uint256>(difficulty_str);
     }
+    if (genesis_json.contains("number")) {
+        const auto number_str{genesis_json["number"].get<std::string>()};
+        header.number = intx::from_string<uint64_t>(number_str);
+    }
 
     header.ommers_hash = kEmptyListHash;
     header.state_root = state_root;
